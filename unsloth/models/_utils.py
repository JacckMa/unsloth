# Copyright 2023-present Daniel Han-Chen & the Unsloth team. All rights reserved.
#
# Licensed under the Apache License, Version 2.0 (the "License");
# you may not use this file except in compliance with the License.
# You may obtain a copy of the License at
#
#     http://www.apache.org/licenses/LICENSE-2.0
#
# Unless required by applicable law or agreed to in writing, software
# distributed under the License is distributed on an "AS IS" BASIS,
# WITHOUT WARRANTIES OR CONDITIONS OF ANY KIND, either express or implied.
# See the License for the specific language governing permissions and
# limitations under the License.

<<<<<<< HEAD
__version__ = "2025.1.6"
=======
__version__ = "2025.1.7"
>>>>>>> f291a4c1

__all__ = [
    "SUPPORTS_BFLOAT16",
    "is_bfloat16_supported",

    "prepare_model_for_kbit_training",
    "xformers",
    "xformers_attention",
    "xformers_version",
    "__version__",
    "HAS_FLASH_ATTENTION",
    "HAS_FLASH_ATTENTION_SOFTCAPPING",
    "PRE_CHECK",
    "platform_system",
    "patch_tokenizer",
    "get_statistics",
    "Unsloth_Offloaded_Gradient_Checkpointer",
    "offload_to_disk",
    "offload_input_embeddings",
    "offload_output_embeddings",
    "unsloth_offloaded_gradient_checkpoint",
    "torch_compile_options",
    "patch_linear_scaling",
    "patch_llama_rope_scaling",
    "check_nvidia",
    "create_boolean_mask",
    "torch_amp_custom_fwd",
    "torch_amp_custom_bwd",
    "accelerate_old_send_to_device",
    "accelerate_new_send_to_device",
    "patch_gradient_accumulation_fix",
    "patch_compiling_bitsandbytes",
    "patch_regional_compilation",
    "patch_layernorm",
    "patch_torch_compile",
    "patch_model_and_tokenizer",

    "patch_unsloth_gradient_checkpointing",
    "unpatch_unsloth_gradient_checkpointing",
    "patch_gradient_checkpointing",
    "unpatch_gradient_checkpointing",

    "HAS_CUT_CROSS_ENTROPY",
    "EMPTY_LOGITS",
    "fused_linear_cross_entropy",
    "patch_unsloth_smart_gradient_checkpointing",
    "unpatch_unsloth_smart_gradient_checkpointing",

    "patch_compiled_autograd",
    "process_vision_info",
    "unsloth_compile_transformers",
    "patch_fast_lora",
]

import torch
from typing import Union, Optional, List, Any, Callable, Tuple
from platform import system as platform_system
platform_system = platform_system()
import numpy as np
import warnings, subprocess, re, inspect, psutil, os, math
from unsloth_zoo.utils import Version

from unsloth_zoo.tokenizer_utils import (
    patch_tokenizer as _patch_tokenizer,
)
from unsloth_zoo.patching_utils import (
    patch_compiling_bitsandbytes,
    patch_layernorm,
    patch_torch_compile,
    patch_model_and_tokenizer,
    patch_compiled_autograd,
)
from unsloth_zoo.gradient_checkpointing import (
    Unsloth_Offloaded_Gradient_Checkpointer,
    unsloth_offloaded_gradient_checkpoint,
    patch_unsloth_gradient_checkpointing,
    unpatch_unsloth_gradient_checkpointing,

    Unsloth_Gradient_Checkpointer,
    unsloth_gradient_checkpoint,
    patch_gradient_checkpointing,
    unpatch_gradient_checkpointing,

    patch_unsloth_smart_gradient_checkpointing,
    unpatch_unsloth_smart_gradient_checkpointing,
)
from unsloth_zoo.loss_utils import (
    HAS_CUT_CROSS_ENTROPY,
    fused_linear_cross_entropy,
)
from unsloth_zoo.vision_utils import (
    process_vision_info,
)
from unsloth_zoo.compiler import (
    get_transformers_model_type,
    unsloth_compile_transformers as _unsloth_compile_transformers,
)

# =============================================
# Disable some warnings which can get annoying
warnings.filterwarnings(action = "ignore", category = UserWarning,    module = "torch")
warnings.filterwarnings(action = "ignore", category = UserWarning,    module = "huggingface_hub")
warnings.filterwarnings(action = "ignore", category = FutureWarning,  module = "huggingface_hub")
warnings.filterwarnings(action = "ignore", category = UserWarning,    module = "trl")
warnings.filterwarnings(action = "ignore", category = FutureWarning,  module = "trl")
warnings.filterwarnings(action = "ignore", category = FutureWarning,  module = "xformers")
warnings.filterwarnings(action = "ignore", category = RuntimeWarning, module = "subprocess")
warnings.filterwarnings(action = "ignore", category = UserWarning,    module = "transformers")
warnings.filterwarnings(action = "ignore", category = FutureWarning,  module = "accelerate")
warnings.filterwarnings(action = "ignore", category = RuntimeWarning, module = "multiprocessing")
warnings.filterwarnings(action = "ignore", category = RuntimeWarning, module = "multiprocess")

# Stop "Special tokens have been added in the vocabulary, ..."
import logging
logging.getLogger("transformers.tokenization_utils_base").setLevel(logging.CRITICAL+1)

# Ignore logging messages
class HideLoggingMessage(logging.Filter):
    def __init__(self, text): self.text = text
    def filter(self, x): return not (self.text in x.getMessage())
pass

# The speedups for torchdynamo mostly come wih GPU Ampere or higher and which is not detected here.
from transformers.training_args import logger as transformers_training_args_logger
transformers_training_args_logger.addFilter(HideLoggingMessage("The speedups"))
del transformers_training_args_logger

# Using the default loss: `ForCausalLMLoss`.
try:
    from transformers.modeling_utils import logger as transformers_modeling_utils_logger
    transformers_modeling_utils_logger.addFilter(HideLoggingMessage("ForCausalLMLoss"))
    del transformers_modeling_utils_logger
except:
    pass

# The model weights are not tied. Please use the `tie_weights` method before using the `infer_auto_device` function.
try:
    from accelerate.utils.modeling import logger as accelerate_utils_modeling_logger
    accelerate_utils_modeling_logger.addFilter(HideLoggingMessage("The model weights are not tied"))
    del accelerate_utils_modeling_logger
except:
    pass

# Setting `pad_token_id` to `eos_token_id`
try:
    from transformers.generation.utils import logger as transformers_generation_utils_logger
    transformers_generation_utils_logger.addFilter(HideLoggingMessage("Setting `pad_token_id` to `eos_token_id`"))
    del transformers_generation_utils_logger
except:
    pass

# =============================================

# =============================================
# Edits all Config files to enable RoPE Scaling for all models

# Transformers had to update for Mistral Nemo 12b since Attention is (5120, 4096) now.
def patch_mistral_nemo_config(config):
    if "head_dim (" not in config:
        add_head_dim = "If it is not specified, will default to `8`.\n"\
            "        head_dim (`int`, *optional*, defaults to `hidden_size // num_attention_heads`):\n"\
            "            The attention head dimension."
        config = config.replace("If it is not specified, will default to `8`.", add_head_dim)

        add_head_dim = "num_key_value_heads=8,\n        head_dim=None,"
        config = config.replace("num_key_value_heads=8,", add_head_dim)

        add_head_dim = "self.sliding_window = sliding_window\n        self.head_dim = head_dim or hidden_size // num_attention_heads\n"
        config = config.replace("self.sliding_window = sliding_window", add_head_dim)
    pass
    return config
pass

from transformers import __version__ as transformers_version
from transformers import PretrainedConfig
model_architectures = ["llama", "mistral", "gemma", "gemma2", "qwen2", "granite"]

for model_name in model_architectures:
    config_filepath = f"transformers.models.{model_name}.configuration_{model_name}"
    model_filepath = f"transformers.models.{model_name}.modeling_{model_name}"
    config_filename = f"{model_name.title()}Config"
    exec(f"from {config_filepath} import {config_filename}", globals())

    try:
        config = inspect.getsource(eval(config_filename))
    except:
        continue
    if "rope_scaling" in config: continue
    config = re.sub(
        r"(\*\*kwargs)[\s]{0,}\,[\s]{0,}\)[\s]{0,}\:",
        r"rope_scaling=None,"\
        r"\n        **kwargs):\n"\
        r"\n        self.rope_scaling = rope_scaling\n",
        config,
    )

    # Just for Mistral Nemo
    if model_name == "mistral":
        if Version(transformers_version) <= Version("4.42.4"):
            config = patch_mistral_nemo_config(config)
    pass

    exec(config, globals())
    exec(f"import {config_filepath}", globals())
    exec(f"{config_filepath}.{config_filename} = {config_filename}", globals())
pass
# =============================================

# =============================================
# torch.cuda.amp.custom_fwd is deprecated >= 2.4
torch_version = torch.__version__
if Version(torch_version) < Version("2.4.0"):
    torch_amp_custom_fwd = torch.cuda.amp.custom_fwd
    torch_amp_custom_bwd = torch.cuda.amp.custom_bwd
else:
    torch_amp_custom_fwd = torch.amp.custom_fwd(device_type = "cuda")
    torch_amp_custom_bwd = torch.amp.custom_bwd(device_type = "cuda")
pass
# =============================================

# =============================================
# Fix KeyError: 'Cache only has 0 layers, attempted to access layer with index 0'
import transformers.cache_utils
if hasattr(transformers.cache_utils, "DynamicCache") and \
    transformers.cache_utils.DynamicCache.__getitem__.__name__ != "__cache_utils_getitem__":

    source = inspect.getsource(transformers.cache_utils.DynamicCache.__getitem__)
    start = source.find("def")
    spaces = start*" "
    source = source.split("\n")
    source = "\n".join(x[start:] for x in source)
    where = source.find("raise KeyError")
    source = source[:where] + \
        f"if len(self) == 0:\n{spaces}{spaces}"\
        "    raise RuntimeError('Unsloth: You must call `FastLanguageModel.for_inference(model)` before doing inference for Unsloth models.')\n" + \
        f"{spaces}{spaces}else:\n{spaces}{spaces}{spaces}" + source[where:]
    source = source.replace("__getitem__", "__cache_utils_getitem__", 1)
    exec(source)
    transformers.cache_utils.DynamicCache.__getitem__ = __cache_utils_getitem__
pass
# =============================================

# =============================================
# Weird Databricks errors
from transformers.utils import is_openai_available
if is_openai_available():
    try:
        from openai import OpenAI
    except:
        print("Unsloth: OpenAI failed to import - ignoring for now.")
        import transformers.utils
        def _is_openai_available(): return False
        transformers.utils.is_openai_available = _is_openai_available
    pass
pass 

# =============================================
# Get Flash Attention v2 if Ampere (RTX 30xx, A100)
import bitsandbytes as bnb
from transformers import AutoTokenizer
from transformers.utils.import_utils import _is_package_available

major_version, minor_version = torch.cuda.get_device_capability()
SUPPORTS_BFLOAT16 = False
HAS_FLASH_ATTENTION = False
HAS_FLASH_ATTENTION_SOFTCAPPING = False

if major_version >= 8:
    SUPPORTS_BFLOAT16 = True
    if _is_package_available("flash_attn"):
        # Check for CUDA linking errors "undefined symbol: _ZNK3c106SymIntltEl"
        try:
            try:
                # See https://github.com/unslothai/unsloth/issues/1437
                from flash_attn.flash_attn_interface import flash_attn_gpu
            except:
                from flash_attn.flash_attn_interface import flash_attn_cuda
            HAS_FLASH_ATTENTION = True

            # Also check for softcapping
            from flash_attn import __version__ as flash_attn_version
            HAS_FLASH_ATTENTION_SOFTCAPPING = Version(flash_attn_version) >= Version("2.6.3")
            if not HAS_FLASH_ATTENTION_SOFTCAPPING:
                print(
                    "Unsloth: If you want to finetune Gemma 2, upgrade flash-attn to version 2.6.3 or higher!\n"\
                    "Newer versions support faster and less memory usage kernels for Gemma 2's attention softcapping!\n"\
                    "To update flash-attn, do the below:\n"\
                    '\npip install --no-deps --upgrade "flash-attn>=2.6.3"'
                )
        except:
            print(
                "Unsloth: Your Flash Attention 2 installation seems to be broken?\n"\
                "A possible explanation is you have a new CUDA version which isn't\n"\
                "yet compatible with FA2? Please file a ticket to Unsloth or FA2.\n"\
                "We shall now use Xformers instead, which does not have any performance hits!\n"\
                "We found this negligible impact by benchmarking on 1x A100."
            )

            # Stop Flash Attention from importing!
            import transformers.utils.import_utils
            transformers.utils.import_utils.is_flash_attn_2_available = lambda *args, **kwargs: False
            import transformers.utils
            transformers.utils.is_flash_attn_2_available = lambda *args, **kwargs: False

            HAS_FLASH_ATTENTION = False
        pass
    else:
        HAS_FLASH_ATTENTION = False
else:
    # Tri Dao's benchmark shows xformers is faster for now.
    HAS_FLASH_ATTENTION = False
pass

from transformers.models.llama.modeling_llama import logger

# =============================================
# Get Xformers
try:
    from xformers import __version__ as xformers_version
    # Temporarily disable 0.0.27 and higher - inference issues
    if False: #Version(xformers_version) >= Version("0.0.27"):
        raise ImportError(
            "Unsloth: If you are in Colab, we updated the top cell install instructions - please change it to below "\
            "then press Disconnect Runtime and then Restart it.\n"\
            "\n"\
            "%%capture\n"
            "# Installs Unsloth, Xformers (Flash Attention) and all other packages!\n"
            '!pip install "unsloth[colab-new] @ git+https://github.com/unslothai/unsloth.git"\n'
            '!pip install --no-deps "xformers<=0.0.27" trl peft accelerate bitsandbytes\n'\
            '\n'\
            f"Otherwise in local machines, your xformers version of {xformers_version} is too new.\n"\
            'Please downgrade xformers via `pip install --force-reinstall "xformers<=0.0.27"'
        )
    pass

    if   Version(torch_version) < Version("2.2.0") and Version(xformers_version) >= Version("0.0.24"):
        raise ImportError(
            f"Unsloth: You have torch = {torch_version} but xformers = {xformers_version}.\n"\
            f"Please install xformers < 0.0.24 for torch = {torch_version}."
        )
    elif Version(torch_version) < Version("2.3.0") and Version(xformers_version) >= Version("0.0.26"):
        raise ImportError(
            f"Unsloth: You have torch = {torch_version} but xformers = {xformers_version}.\n"\
            f"Please install xformers < 0.0.26 for torch = {torch_version}."
        )
    elif Version(torch_version) < Version("2.4.0") and Version(xformers_version) > Version("0.0.27"):
        raise ImportError(
            f"Unsloth: You have torch = {torch_version} but xformers = {xformers_version}.\n"\
            f"Please install xformers <= 0.0.27 for torch = {torch_version}."
        )
    pass

    from xformers._cpp_lib import _register_extensions
    try:
        _register_extensions() # Check if C++ modules are loaded correctly
    except Exception as error:
        raise ImportError(
            "Unsloth: Xformers was not installed correctly.\n"\
            "Please install xformers separately first.\n"\
            "Then confirm if it's correctly installed by running:\n"\
            "python -m xformers.info\n\n"
            "Longer error message:\n" + str(error)
        )
    pass
    import xformers.ops.fmha as xformers
    xformers_attention = xformers.memory_efficient_attention
except:
    xformers = None
    xformers_attention = None
    xformers_version = None
pass

# Check TRL version
from trl import __version__ as trl_version
# Unsloth now supports all TRL versions!
if False:#Version(trl_version) >= Version("0.9.0"):
    raise ImportError(
        "Unsloth: If you are in Colab, we updated the top cell install instructions - please change it to below "\
        "then press Disconnect Runtime and then Restart it.\n"\
        "\n"\
        "%%capture\n"
        "# Installs Unsloth, Xformers (Flash Attention) and all other packages!\n"
        '!pip install "unsloth[colab-new] @ git+https://github.com/unslothai/unsloth.git"\n'
        '!pip install --no-deps "xformers<=0.0.27" trl peft accelerate bitsandbytes\n'\
        '\n'\
        f"Otherwise in local machines, your TRL version of {trl_version} is too new.\n"\
        'Please downgrade TRL via `pip install --force-reinstall trl'
    )
pass

# =============================================
# Fix new Xformers versions TypeError: Multiple dispatch failed for 'torch._ops.aten.to.dtype_layout'
accelerate_old_send_to_device = None
accelerate_new_send_to_device = None
if xformers_version is not None and Version(xformers_version) >= Version("0.0.27"):
    import accelerate.utils.operations
    if hasattr(accelerate.utils.operations, "send_to_device") and \
        accelerate.utils.operations.send_to_device.__name__ != "_fixed_send_to_device":
        accelerate_old_send_to_device = accelerate.utils.operations.send_to_device
        from accelerate.utils.operations import *
        send_to_device = inspect.getsource(accelerate.utils.operations.send_to_device)
        send_to_device = re.sub(
            r"([ ]{4,})return tensor\.to\(device\)",
            r"\1try: return tensor.to(device)\n\1except: return tensor",
            send_to_device,
        ).replace("def send_to_device", "def _fixed_send_to_device")
        exec(send_to_device)
        # accelerate.utils.operations.send_to_device = _fixed_send_to_device
        accelerate_new_send_to_device = _fixed_send_to_device
    pass
pass

# Transformers 4.46 breaks dynamic caching. This is a hack
import transformers.generation.configuration_utils
if hasattr(transformers.generation.configuration_utils, "ALL_CACHE_IMPLEMENTATIONS"):
    if type(transformers.generation.configuration_utils.ALL_CACHE_IMPLEMENTATIONS) is list:
        transformers.generation.configuration_utils.ALL_CACHE_IMPLEMENTATIONS.append("dynamic")
    pass
pass
# =============================================

# =============================================
# Torch compile settings
UNSLOTH_COMPILE_DEBUG         = os.environ.get("UNSLOTH_COMPILE_DEBUG",         "0") == "1"
UNSLOTH_COMPILE_MAXIMUM       = os.environ.get("UNSLOTH_COMPILE_MAXIMUM",       "0") == "1"
UNSLOTH_COMPILE_IGNORE_ERRORS = os.environ.get("UNSLOTH_COMPILE_IGNORE_ERRORS", "1") == "1"
# Just remove max_autotune_gemm warning
import functools
@functools.lru_cache(None)
def is_big_gpu(index):
    sms = torch.cuda.get_device_properties(index).multi_processor_count
    if sms < 80:  # V100
        # log.warning("not enough SMs to use max_autotune_gemm mode")
        return False
    return True
import torch._inductor.utils
torch._inductor.utils.is_big_gpu = is_big_gpu
patch_torch_compile(
    debug = UNSLOTH_COMPILE_DEBUG,
    O3 = UNSLOTH_COMPILE_MAXIMUM,
    ignore_errors = UNSLOTH_COMPILE_IGNORE_ERRORS,
)

torch_compile_options = {
    "epilogue_fusion"   : True,
    "max_autotune"      : True,
    "shape_padding"     : True,
    "trace.enabled"     : UNSLOTH_COMPILE_DEBUG,
    "triton.cudagraphs" : False,
}

import accelerate
def torch_compile_kwargs(*args, **kwargs):
    print("Unsloth: Enabled auto compiling")
    return {"dynamic" : True, "fullgraph" : False, "options" : torch_compile_options,}
pass

accelerate.utils.dataclasses.TorchDynamoPlugin.to_kwargs = torch_compile_kwargs
accelerate.utils.TorchDynamoPlugin.to_kwargs             = torch_compile_kwargs
accelerate.accelerator.TorchDynamoPlugin.to_kwargs       = torch_compile_kwargs
del accelerate

def patch_regional_compilation():
    # Regional torch 2.5 Recompilation - weirdly very slow??
    if torch.nn.ModuleList.__name__ == "UnslothModuleList": return
    # Only works for torch 2.5
    if Version(torch.__version__) < Version("2.5.0"): return

    old_module_list = torch.nn.ModuleList
    os.environ["UNSLOTH_PATCHED"] = "1"

    def UnslothModuleList(*args, **kwargs):
        if len(args) == 1 and len(kwargs) == 0 and type(args[0]) is list:
            args = [old_module_list([torch.compile(x, dynamic = True, options = torch_compile_options, fullgraph = False) for x in args[0]])]
        return old_module_list(*args, **kwargs)
    pass
    UnslothModuleList.__doc__ = old_module_list.__doc__

    torch.nn.ModuleList = UnslothModuleList
    return
pass

# =============================================

def prepare_model_for_kbit_training(
    model                      : Any,
    use_gradient_checkpointing : Optional = True,
    use_reentrant              : Optional[bool] = True,
) -> Any:
    """
    Calculates where to place the gradient checkpoints given n_layers.
    We also freeze all other layers's gradients

    Args:
        model: Any LlamaModel with layers.
        use_gradient_checkpointing (`bool`, *optional*):
            Default enabled. Provides memory savings by not saving all activations,
            but only some.
        use_reentrant (`bool`, *optional*):
            https://github.com/pytorch/pytorch/blob/main/torch/utils/checkpoint.py#L354
            Optimal gradient checkpointing algorithm which will be the default in
            future Pytorch versions.
    """

    # Freeze all parameters except LoRA
    with torch.no_grad():
        for name, param in model.named_parameters():
            if ".lora_A." in name or ".lora_B." in name or ".lora_magnitude_vector" in name:
                param.requires_grad_(True)
                # Also must be in float32!
                if param.dtype != torch.float32:
                    name = name.replace("base_model", "model", 1)
                    layer_number = re.search(r"\.[\d]{1,}\.", name).group(0)
                    name = name.replace(layer_number, f"[{layer_number[1:-1]}].")
                    name = name.replace(".weight", "", 1)
                    exec(f"{name}.to(torch.float32)")
                pass
            else:
                param.requires_grad_(False)
        pass
    pass

    # Gradient checkpointing!
    if use_gradient_checkpointing == "unsloth":

        # Saves VRAM!
        original_model = model
        while hasattr(original_model, "model"):
            original_model._offloaded_gradient_checkpointing = True
            original_model = original_model.model
        pass
        original_model._offloaded_gradient_checkpointing = True
        
        model.gradient_checkpointing_enable()

    elif use_gradient_checkpointing == True:
        model.gradient_checkpointing_enable()
    pass

    # If use_reentrant = True which is the Pytorch default, we just make the input requires_grad.
    if use_reentrant:
        if hasattr(model, "enable_input_require_grads"):
            model.enable_input_require_grads()
        else:
            def make_inputs_require_grad(module, input, output):
                output.requires_grad_(True)
            model.get_input_embeddings().register_forward_hook(make_inputs_require_grad)
    pass

    return model
pass

# =============================================
# Weirdly LoraLayer.update_layer downcasts PEFT layers to float16??
# For mixed precision, we need it to be in float32 not float16.
from peft import __version__ as peft_version
if Version(peft_version) < Version("0.12.0"):
    from peft.tuners.lora.layer import LoraLayer
    try:
        source = inspect.getsource(LoraLayer.update_layer)
        text = "if weight is not None:\n"
        start = source.find(text) + len(text)
        end = source.find("self.to(weight.device)", start)
        spaces = re.findall(r"^([ ]{1,})break", source, flags = re.MULTILINE)[0]
        source = source.replace(source[start : end], spaces)
        spaces = len(re.match(r"[\s]{1,}", source).group(0))
        lines = source.split("\n")
        source = "\n".join(x[spaces:] for x in lines)
        source = re.sub("([^\.])nn\.", r"\1torch.nn.", source)
        source = source.replace("def update_layer", "def LoraLayer_update_layer")
        exec(source, globals())

        # Fix up incorrect downcasting of LoRA weights
        from peft.tuners.lora.layer import LoraLayer
        LoraLayer.update_layer = LoraLayer_update_layer
        from peft.tuners.lora import LoraLayer
        LoraLayer.update_layer = LoraLayer_update_layer
    except:
        logger.warning_once(
            "Unsloth unsuccessfully patched LoraLayer.update_layer. Please file a bug report.\n"\
            "Luckily, your training run will still work in the meantime!"
        )
    pass
pass

# =============================================

import psutil
def _get_statistics(statistics = None, force_download = True):
    # We log some basic stats about which environment is being used.
    # We simply download a README.md file from HF - all data is made public.
    # This is simply so we can check if some envs are broken or not.
    # You can disable this by commenting the below out
    try:
        n_cpus = psutil.cpu_count(logical = False)
        keynames = "\n" + "\n".join(os.environ.keys())
        if statistics is not None: pass
        elif "\nCOLAB_"  in keynames and n_cpus == 1: statistics = "colab"
        elif "\nCOLAB_"  in keynames: statistics = "colabpro"
        elif "\nKAGGLE_" in keynames: statistics = "kaggle"
        elif "\nRUNPOD_" in keynames: statistics = "runpod"
        elif "\nAWS_"    in keynames: statistics = "aws"
        elif "\nAZURE_"  in keynames: statistics = "azure"
        # elif "\nK_" in keynames or "\nFUNCTION_" in keynames: statistics = "gcp"
        elif "\nINVOCATION_ID" in keynames: statistics = "lambda"
        # else: statistics = "other"
        else:
            def try_vllm_check():
                vendor_files = (
                    "/sys/class/dmi/id/product_version",
                    "/sys/class/dmi/id/bios_vendor",
                    "/sys/class/dmi/id/product_name",
                    "/sys/class/dmi/id/chassis_asset_tag",
                    "/sys/class/dmi/id/sys_vendor",
                )
                from pathlib import Path
                for vendor_file in vendor_files:
                    path = Path(vendor_file)
                    if path.is_file():
                        file_content = path.read_text().lower()
                        if   "amazon"                in file_content: return "aws"
                        elif "microsoft corporation" in file_content: return "azure"
                        elif "google"                in file_content: return "gcp"
                return "other"
            pass
            try:    statistics = try_vllm_check()
            except: statistics = "other"
        pass
        if statistics is not None:
            from transformers import AutoModelForCausalLM
            stats_model = AutoModelForCausalLM.from_pretrained(
                f"unslothai/{statistics}",
                force_download = force_download,
            )
            del stats_model
        pass
    except:
        pass
pass


def get_statistics():
    # We log some basic stats about which environment is being used.
    # We simply download a README.md file from HF - all data is made public.
    # This is simply so we can check if some envs are broken or not.
    # You can disable this by setting UNSLOTH_DISABLE_STATISTICS
    import os
    if "UNSLOTH_DISABLE_STATISTICS" in os.environ: return
    from huggingface_hub.utils import disable_progress_bars, enable_progress_bars, are_progress_bars_disabled
    disabled = False
    if not are_progress_bars_disabled():
        disable_progress_bars()
        disabled = True
    pass
    _get_statistics(None)
    _get_statistics("repeat", force_download = False)
    try:
        vram = torch.cuda.get_device_properties(0).total_memory / 1024 / 1024 / 1024
        if   vram <= 8 : vram = 8
        elif vram <= 16: vram = 16
        elif vram <= 20: vram = 20
        elif vram <= 24: vram = 24
        elif vram <= 40: vram = 40
        elif vram <= 48: vram = 48
        elif vram <= 80: vram = 80
        else: vram = 96
        _get_statistics(f"vram-{vram}")
    except:
        pass
    pass
    try:
        devices = torch.cuda.device_count()
        _get_statistics(f"{devices if devices <= 8 else 9}")
    except:
        pass
    if disabled: enable_progress_bars()
pass


# =============================================
# Fixes Bitsandbytes to remove missing warnings
from transformers.utils.quantization_config import BitsAndBytesConfig, QuantizationMethod
from inspect import getsource
from accelerate.utils.dataclasses import DistributedType
BitsAndBytesConfig__init__ = getsource(BitsAndBytesConfig.__init__)
BitsAndBytesConfig__init__ = re.sub(
    r"if[\s]{1,}kwargs\:[\s]{1,}.+?\n",
    "",
    BitsAndBytesConfig__init__,
    flags = re.MULTILINE,
)
BitsAndBytesConfig__init__ = BitsAndBytesConfig__init__.split("\n")
length_spaces = len(re.match(r"[\s]{1,}", BitsAndBytesConfig__init__[0]).group(0))
BitsAndBytesConfig__init__ = "\n".join(x[length_spaces:] for x in BitsAndBytesConfig__init__)
BitsAndBytesConfig__init__ = BitsAndBytesConfig__init__.replace(
    "__init__",
    "_BitsAndBytesConfig__init__",
)

def _prepare_backend(
    self, cpu = False, sagemaker_dp = False, backend: str = None,
) -> tuple[str, DistributedType]:
    return None, DistributedType.NO
pass
import accelerate.state
accelerate.state.PartialState._prepare_backend = _prepare_backend

import accelerate.accelerator
prepare = inspect.getsource(accelerate.accelerator.Accelerator.prepare)
prepare = prepare.split("\n")
spaces = prepare[0].find("def")
prepare = "\n".join(x[spaces:] for x in prepare)
x = "for obj in args:"
s = " "*spaces
prepare = prepare.replace(x, f'self.state.distributed_type = DistributedType.NO\n{s}{x}', 1)
exec(prepare, globals())
accelerate.accelerator.Accelerator.prepare = prepare

exec(BitsAndBytesConfig__init__, globals())

import transformers.utils.quantization_config
transformers.utils.quantization_config.BitsAndBytesConfig.__init__ = _BitsAndBytesConfig__init__
# =============================================

# Offloading to disk for modules (lm_head, embed_tokens)
import pickle

def offload_to_disk(W, model, name, temporary_location : str = "_unsloth_temporary_saved_buffers"):
    file_location = os.path.join(temporary_location, model.config._name_or_path)
    if not os.path.exists(file_location):
        os.makedirs(file_location)
    pass

    filename = os.path.join(file_location, f"{name}.pt")
    W = W.weight if hasattr(W, "weight") else W
    torch.save(W, filename, pickle_module = pickle, pickle_protocol = pickle.HIGHEST_PROTOCOL,)
    offloaded_W = torch.load(filename, map_location = "cpu", mmap = True)
    offloaded_W._offloaded_file_location = filename
    return offloaded_W
pass


def offload_input_embeddings(model, temporary_location : str = "_unsloth_temporary_saved_buffers"):
    offloaded_W = offload_to_disk(model.get_input_embeddings(), model, "input_embeddings", temporary_location)
    new_input_embeddings = torch.nn.Embedding.from_pretrained(offloaded_W)
    new_input_embeddings._offloaded_file_location = offloaded_W._offloaded_file_location
    model.set_input_embeddings(new_input_embeddings)
    return
pass


def offload_output_embeddings(model, temporary_location : str = "_unsloth_temporary_saved_buffers"):
    offloaded_W = offload_to_disk(model.get_output_embeddings(), model, "output_embeddings", temporary_location)

    new_output_embeddings = torch.nn.Linear(1, 1, bias = None)
    del new_output_embeddings.weight
    new_output_embeddings.weight = offloaded_W
    new_output_embeddings.in_features  = offloaded_W.shape[1]
    new_output_embeddings.out_features = offloaded_W.shape[0]

    new_output_embeddings._offloaded_file_location = offloaded_W._offloaded_file_location
    model.set_output_embeddings(new_output_embeddings)
    return
pass


# Fixes a weird Torch 2.3 bug which says T4s have bfloat16
def is_bfloat16_supported():
    return SUPPORTS_BFLOAT16
pass


# Patches models to add RoPE Scaling
def patch_linear_scaling(
    model_name = "gemma2",
    rope_module = None,
    scaled_rope_module = None,
    attention_module = None,
):
    assert(rope_module is not None and scaled_rope_module is not None)
    assert(attention_module is not None)

    rope_name = rope_module.__name__
    scaled_rope_name = scaled_rope_module.__name__
    model_filepath = f"transformers.models.{model_name}.modeling_{model_name}"
    exec_code = \
        f"import torch.nn as nn\n"\
        f"from typing import Union, Optional, List, Any, Callable, Tuple\n"\
        f"from {model_filepath} import logger, "\
        f"{model_name.title()}Attention, {model_name.title()}Config"

    try:
        function = inspect.getsource(attention_module.__init__)
    except:
        # Most likely already patched!
        return None, None
    where = function.find("def")
    function = function.split("\n")
    function = "\n".join(x[where:] for x in function)
    init_name = f"{model_name.title()}Attention__init__"
    function = function.replace("def __init__", f"def {init_name}")
    function = function.replace(
        "super().__init__()",
        f"super({model_name.title()}Attention, self).__init__()",
    )
    fix_rope_function = """
    if getattr(self.config, "rope_scaling", None) is None:
        self.rotary_emb = {rope_function}(
            dim = self.head_dim,
            max_position_embeddings=self.max_position_embeddings,
            base=self.rope_theta,
        )
    else:
        scaling_type = self.config.rope_scaling["type"]
        scaling_factor = self.config.rope_scaling["factor"]
        if scaling_type == "linear":
            self.rotary_emb = {scaled_rope_function}(
                dim = self.head_dim,
                max_position_embeddings=self.max_position_embeddings,
                scaling_factor=scaling_factor,
                base=self.rope_theta,
            )
        else:
            raise ValueError(f"Unknown RoPE scaling type {{scaling_type}}")
    pass
    """
    fix_rope_function = fix_rope_function.format(
        rope_function        = rope_module.__name__,
        scaled_rope_function = scaled_rope_module.__name__,
    )
    rotary_emb = re.findall(
        "self.rotary_emb = .+?\)", function,
        flags = re.DOTALL | re.MULTILINE,
    )
    if len(rotary_emb) == 0:
        return None, exec_code + "\n\n" + function

    rotary_emb = rotary_emb[0]
    function = function.replace(rotary_emb, fix_rope_function, 1)
    function = exec_code + "\n\n" + function
    return init_name, function
pass


# Patches for Llama-3 LlamaExtendedRotaryEmbedding
def patch_llama_rope_scaling(
    model_name = "llama",
    rope_module = None,
    scaled_rope_module = None,
    extended_rope_module = None,
    attention_module = None,
    longrope_module = None,
):
    assert(\
        rope_module is not None and \
        scaled_rope_module is not None and \
        extended_rope_module is not None
    )
    assert(attention_module is not None)

    rope_name = rope_module.__name__
    scaled_rope_name = scaled_rope_module.__name__
    model_filepath = f"transformers.models.{model_name}.modeling_{model_name}"
    exec_code = \
        f"import torch.nn as nn\n"\
        f"from typing import Union, Optional, List, Any, Callable, Tuple\n"\
        f"from {model_filepath} import logger, "\
        f"{model_name.title()}Attention, {model_name.title()}Config"

    try:
        function = inspect.getsource(attention_module.__init__)
    except:
        # Most likely already patched!
        return None, None
    where = function.find("def")
    function = function.split("\n")
    function = "\n".join(x[where:] for x in function)
    init_name = f"{model_name.title()}Attention__init__"
    function = function.replace("def __init__", f"def {init_name}")
    function = function.replace(
        "super().__init__()",
        f"super({model_name.title()}Attention, self).__init__()",
    )
    fix_rope_function = """
    if getattr(self.config, "rope_scaling", None) is None:
        self.rotary_emb = {rope_function}(
            dim = self.head_dim,
            max_position_embeddings=self.max_position_embeddings,
            base=self.rope_theta,
        )
    else:
        scaling_type1 = self.config.rope_scaling.get("type", None)
        scaling_type2 = self.config.rope_scaling.get("rope_type", None)
        scaling_type = scaling_type1 if scaling_type1 is not None else scaling_type2
        scaling_factor = self.config.rope_scaling.get("factor")

        if scaling_type == "linear":
            self.rotary_emb = {scaled_rope_function}(
                dim = self.head_dim,
                max_position_embeddings=self.max_position_embeddings,
                scaling_factor=scaling_factor,
                base=self.rope_theta,
            )
        elif scaling_type == "llama3":
            self.rotary_emb = {extended_rope_function}(
                dim = self.head_dim,
                max_position_embeddings=self.max_position_embeddings,
                base=self.rope_theta,
            )
        elif scaling_type == "longrope":
            self.rotary_emb = {longrope_rope_function}(
                dim = self.head_dim,
                max_position_embeddings = self.max_position_embeddings,
                original_max_position_embeddings = self.config.original_max_position_embeddings,
                base = self.rope_theta,
                short_factor = self.config.rope_scaling['short_factor'],
                long_factor  = self.config.rope_scaling['long_factor' ],
            )
        else:
            raise ValueError(f"Unknown RoPE scaling type {{scaling_type}}")
    pass
    """

    fix_rope_function = fix_rope_function.format(
        rope_function          = rope_module.__name__,
        scaled_rope_function   = scaled_rope_module.__name__,
        extended_rope_function = extended_rope_module.__name__,
        longrope_rope_function = \
            (longrope_module if longrope_module is not None else rope_module).__name__
    )
    rotary_emb = re.findall(
        "self.rotary_emb = .+?\)", function,
        flags = re.DOTALL | re.MULTILINE,
    )
    if len(rotary_emb) == 0: return None, function
    rotary_emb = rotary_emb[0]
    function = function.replace(rotary_emb, fix_rope_function, 1)
    function = exec_code + "\n\n" + function
    return init_name, function
pass


def check_nvidia():
    # Unsloth doesn't work yet on AMD devices - we're working on it!
    output = np.array([0,])
    try:
        output = subprocess.check_output("nvidia-smi --query-gpu=memory.used --format=csv", shell = True)
        output = re.findall(rb'([\d]{1,})[\s]{1,}M', output)
        output = np.array([int(x.decode('utf-8'))/1024 for x in output])
    except:
        if not torch.cuda.is_available():
            raise RuntimeError("Unsloth: We do not support AMD / Intel machines yet - it is a work in progress!")    
    return output
pass
PRE_CHECK = check_nvidia()


def create_boolean_mask(n = 4096, sliding_window = 2048):
    # Creates a boolean mask for attention
    mask = torch.ones(n, n, dtype = torch.bool)
    if sliding_window == 0:
        return torch.triu(mask, diagonal = 1, out = mask)
    pass
    torch.triu(mask, diagonal = 0, out = mask)
    torch.triu(mask.T, diagonal = -sliding_window, out = mask.T)
    mask = mask.T
    torch.logical_not(mask, out = mask)
    return mask
pass


def test_mask_creation():
    from transformers.modeling_attn_mask_utils import AttentionMaskConverter
    for n in range(2, 23):
        for s in range(1, 23):
            correct_mask = AttentionMaskConverter(
                is_causal = True,
                sliding_window = s,
            ).to_causal_4d(1, n, n, dtype = torch.float16,).squeeze(0).squeeze(0)
            correct_mask = (correct_mask == correct_mask.min())
            our_mask = create_boolean_mask(n = n, sliding_window = s)
            assert(torch.all(correct_mask == our_mask))
        pass
        correct_mask = AttentionMaskConverter(
            is_causal = True,
            sliding_window = None,
        ).to_causal_4d(1, n, n, dtype = torch.float16,).squeeze(0).squeeze(0)
        correct_mask = (correct_mask == correct_mask.min())
        our_mask = create_boolean_mask(n = n, sliding_window = 0)
        assert(torch.all(correct_mask == our_mask))
    pass
pass


def _unsloth_get_batch_samples(self, epoch_iterator, num_batches):
    batch_samples = []
    num_items_in_batch = None

    # Check if model allows **kwargs
    model = self.model
    f = model.base_model.model.forward if hasattr(model, "base_model") else model.forward
    has_kwargs = tuple(inspect.signature(f).parameters.values())[-1].kind == inspect._VAR_KEYWORD

    # Iterate to find all batches
    for _ in range(num_batches):
        try:
            batch_samples += [next(epoch_iterator)]
        except StopIteration:
            break
    pass

    # Get num_items_in_batch
    if has_kwargs and len(batch_samples) > 0 and "labels" in batch_samples[0]:
        try:
            num_items_in_batch = sum(
                [(x["labels"][..., 1:] != -100).sum() for x in batch_samples]
            )
            
            if self.args.average_tokens_across_devices:
                num_items_in_batch = self.accelerator.gather(num_items_in_batch).sum().item()

            if torch.is_tensor(num_items_in_batch):
                num_items_in_batch = num_items_in_batch.item()

        except Exception as exception:
            logger.warning_once(exception)
    pass

    return batch_samples, num_items_in_batch
pass


def _unsloth_pre_compute_loss(self, model, inputs, *args, **kwargs):
    num_items_in_batch = None

    if "num_items_in_batch" in kwargs:
        num_items_in_batch = kwargs["num_items_in_batch"]
        if num_items_in_batch is None:
            # Remove it since the model does not support it!
            kwargs.pop("num_items_in_batch")
        elif "num_items_in_batch" not in inputs:
            inputs["num_items_in_batch"] = num_items_in_batch
        pass
    pass

    if num_items_in_batch is None:
        name = (model.base_model.model if hasattr(model, "base_model") else model).__class__.__name__
        logger.warning_once(
            f"Unsloth: Not an error, but {name} does not accept `num_items_in_batch`.\n"\
            "Using gradient accumulation will be very slightly less accurate.\n"\
            "Read more on gradient accumulation issues here: https://unsloth.ai/blog/gradient"
        )
    pass
    return self._old_compute_loss(model, inputs, *args, **kwargs)
pass


def patch_gradient_accumulation_fix(Trainer):
    # Fixes gradient accumulation 
    import inspect
    if hasattr(Trainer, "get_batch_samples"):
        if Trainer.get_batch_samples.__name__ == "_unsloth_get_batch_samples": return
        if \
            not inspect.getsource(Trainer.get_batch_samples).strip()\
            .endswith("return batch_samples, num_items_in_batch"):

            raise NotImplementedError("Unsloth: Please make a Github issue immediately!!")
        else:
            if Trainer.get_batch_samples.__name__ != "_unsloth_get_batch_samples":
                Trainer.get_batch_samples = _unsloth_get_batch_samples
            pass

            # Also fix passing in num_items_in_batch
            if not hasattr(Trainer, "_old_compute_loss"):
                Trainer._old_compute_loss = Trainer.compute_loss
                Trainer.compute_loss = _unsloth_pre_compute_loss
            pass
        pass
    else:
        logger.warning_once(
            "Unsloth: We fixed a gradient accumulation bug, "\
            "but it seems like you don't have the latest transformers version!\n"\
            "Please update transformers, TRL and unsloth via:\n"\
            '`pip install --upgrade --no-cache-dir --no-deps unsloth transformers git+https://github.com/huggingface/trl.git`'
        )
    pass

    # Also fix up loss scaling ie negate loss *= self.args.gradient_accumulation_steps
    if Trainer.training_step.__name__ == "_unsloth_training_step": return
    if "num_items_in_batch" not in inspect.signature(Trainer.training_step).parameters: return

    function = inspect.getsource(Trainer.training_step)
    where = function.find("def")
    function = function.split("\n")
    function = "\n".join(x[where:] for x in function)

    # Import all variables that need importing
    import transformers.trainer
    items_in_trainer = dir(transformers.trainer)
    good_items = []
    for item in items_in_trainer:
        # TODO: Support Deepspeed
        if item.startswith(("deepspeed", "xm", "met", "smp")): continue
        if item in function: good_items.append(item)
    pass
    exec("from transformers.trainer import (" + ", ".join(x for x in good_items) + ")", globals())

    # Accelerate does / self.args.gradient_accumulation_steps internally, so if we already
    # summed it up and did the division before hand, we have to negate it.
    function = function.replace(
        "loss *= self.args.gradient_accumulation_steps",
        "if num_items_in_batch is not None: loss *= self.args.gradient_accumulation_steps",
    )
    function = function.replace("def training_step", "def _unsloth_training_step", 1)

    # Fix 4.47.0 issue where num_items_in_batch was removed
    # See https://github.com/huggingface/transformers/pull/35121
    function = function.replace(
        "if self.model_accepts_loss_kwargs:",
        "if False:",
    )

    # Fix when num_items_in_batch is nothing
    # https://github.com/huggingface/transformers/pull/35207
    function = re.sub(
        r"else:\n"\
        r"([\s]{4,})self\.accelerator\.backward\(loss, \*\*kwargs\)\n"\
        r"(.+?)if num_items_in_batch is None\:\n"\
        r"(.+?)return loss\.detach\(\) \/ self\.args\.gradient_accumulation_steps",

        "else:\n"\
        "\2if num_items_in_batch is None:\n"\
        "\3loss = loss / self.args.gradient_accumulation_steps\n"\
        "\1self.accelerator.backward(loss, **kwargs)",
        
        function,
    )
    
    exec(function, globals())
    Trainer.training_step = _unsloth_training_step
pass


def patch_tokenizer(model, tokenizer):
    model, tokenizer = _patch_tokenizer(model, tokenizer)
    if model is not None:
        model.config.update({"unsloth_version" : __version__})
    return model, tokenizer
pass


def patch_fast_lora():
    import peft.tuners.lora.bnb
    peft.tuners.lora.bnb.Linear4bit.forward = fast_lora_forward
pass


def unsloth_compile_transformers(
    model_name,
    token                   = None,
    revision                = None,
    trust_remote_code       = False,
    sdpa_dynamic_mask       = True,
    sdpa_bool_masks         = True,
    sdpa_gqa_replace        = True,
    sdpa_dynamic_compile    = True,
    compile_attention       = True,
    disable_causal_masks    = True,
    compile_torch_modules   = True,
    compile_custom_modules  = True,
    compile_function_calls  = True,
    fuse_lm_head            = True,
    gradient_checkpointing  = True,
    manual_replacements     = True,
    fast_lora_forwards      = True,
    fast_residual_stream    = True,
    accurate_accumulation   = True,
    epilogue_fusion         = True,
    max_autotune            = False,
    shape_padding           = True,
    cudagraphs              = False,
    debug                   = False,
    fullgraph               = True,
    import_from_cache       = False,
    disable                 = False,
    return_logits           = False,
):
    if Version(torch_version) < Version("2.4.0"):
        print(
            "="*30 + \
            "Unsloth: Unfortunately Unsloth vision and other newer optimized models need Torch 2.4 or later.\n"\
            f"You have Torch version {torch_version}. Please upgrade your Torch version by visiting https://pytorch.org/\n"\
            "For now your models will not get optimized, but will still work for now!"
        )
        return
    pass

    model_types = get_transformers_model_type(
        model_name        = model_name,
        token             = token,
        revision          = revision,
        trust_remote_code = trust_remote_code,
    )

    if disable: return

    for model_type in model_types:
        _unsloth_compile_transformers(
            model_type,
            sdpa_dynamic_mask      = sdpa_dynamic_mask,
            sdpa_bool_masks        = sdpa_bool_masks,
            sdpa_gqa_replace       = sdpa_gqa_replace,
            sdpa_dynamic_compile   = sdpa_dynamic_compile,
            compile_attention      = compile_attention,
            disable_causal_masks   = disable_causal_masks,
            compile_torch_modules  = compile_torch_modules,
            compile_custom_modules = compile_custom_modules,
            compile_function_calls = compile_function_calls,
            fuse_lm_head           = fuse_lm_head,
            gradient_checkpointing = gradient_checkpointing,
            manual_replacements    = manual_replacements,
            fast_lora_forwards     = fast_lora_forwards,
            fast_residual_stream   = fast_residual_stream,
            accurate_accumulation  = accurate_accumulation,
            epilogue_fusion        = epilogue_fusion,
            max_autotune           = max_autotune,
            shape_padding          = shape_padding,
            cudagraphs             = cudagraphs,
            debug                  = debug,
            fullgraph              = fullgraph,
            import_from_cache      = import_from_cache,
            disable                = disable,
            return_logits          = return_logits,
        )
    pass
    return model_types
pass

# We need an empty logits flag to warn people logits will not be returned anymore unless asked ie
# os.environ['UNSLOTH_RETURN_LOGITS'] = '1'
LOGITS_ERROR_STRING = \
    "Unsloth: Logits are empty from 2024.11 onwards. To get raw logits again, please "\
    'set the environment variable `UNSLOTH_RETURN_LOGITS` to `"1" BEFORE starting to train ie before `trainer.train()`. For example:\n\n'\
    "import os\n"\
    "os.environ['UNSLOTH_RETURN_LOGITS'] = '1'\n"\
    "... trainer.train() ..."

def raise_logits_error(*args, **kwargs): raise NotImplementedError(LOGITS_ERROR_STRING)
def return_none(*args, **kwargs): return None
class EmptyLogits:
    def __init__(self): return
    def raise_getattr_error(self, attr): return return_none if attr == "to" else raise_logits_error
    __getitem__ = raise_logits_error
    __getattr__ = raise_getattr_error
    def __repr__(self): return LOGITS_ERROR_STRING
    def __str__ (self): return LOGITS_ERROR_STRING
pass
EMPTY_LOGITS = EmptyLogits()
functions = dir(torch.Tensor)
for j, function in enumerate(functions):
    if function.startswith("__") and function.endswith("__"):
        exec(f"def raise_{j}(*args, **kwargs): print('{function}')", globals(), locals())
        try: exec(f"EMPTY_LOGITS.{function} = raise_{j}", globals(), locals())
        except: continue
pass<|MERGE_RESOLUTION|>--- conflicted
+++ resolved
@@ -12,11 +12,7 @@
 # See the License for the specific language governing permissions and
 # limitations under the License.
 
-<<<<<<< HEAD
-__version__ = "2025.1.6"
-=======
 __version__ = "2025.1.7"
->>>>>>> f291a4c1
 
 __all__ = [
     "SUPPORTS_BFLOAT16",
